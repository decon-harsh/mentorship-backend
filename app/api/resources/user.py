from datetime import datetime
from http import HTTPStatus
from flask import request
from flask_jwt_extended import (
    jwt_required,
    jwt_refresh_token_required,
    create_access_token,
    create_refresh_token,
    get_jwt_identity,
)
from flask_restx import Resource, marshal, Namespace

from app import messages
from app.api.validations.user import *
from app.api.email_utils import send_email_verification_message
from app.api.models.user import *
from app.api.dao.user import UserDAO
from app.api.resources.common import auth_header_parser, refresh_auth_header_parser

users_ns = Namespace("Users", description="Operations related to users")
add_models_to_namespace(users_ns)

DAO = UserDAO()  # User data access object


@users_ns.route("users")
@users_ns.response(
    HTTPStatus.UNAUTHORIZED.value,
    "%s\n%s\n%s"
    % (
        messages.TOKEN_HAS_EXPIRED,
        messages.TOKEN_IS_INVALID,
        messages.AUTHORISATION_TOKEN_IS_MISSING,
    ),
)
# TODO: @users_ns.response(404, 'User does not exist.')
class UserList(Resource):
    @classmethod
    @jwt_required
    @users_ns.doc(
        "list_users",
        params={
            "search": "Search query",
            "page": "specify page of users (default: 1)",
            "per_page": "specify number of users per page (default: 10)",
        },
    )
    @users_ns.doc(
        responses={
            HTTPStatus.UNAUTHORIZED.value: f"{messages.TOKEN_HAS_EXPIRED['message']}<br>"
            f"{messages.TOKEN_IS_INVALID['message']}<br>"
            f"{messages.AUTHORISATION_TOKEN_IS_MISSING['message']}"
        }
    )
    @users_ns.marshal_list_with(
        public_user_api_model, code=HTTPStatus.OK.value, description="Success"
    )
    @users_ns.expect(auth_header_parser)
    def get(cls):
        """
        Returns list of all the users whose names contain the given query.

        A user with valid access token can view the list of users. The endpoint
        doesn't take any other input. A JSON array having an object for each user is
        returned. The array contains id, username, name, slack_username, bio,
<<<<<<< HEAD
        location, occupation, organization, interests, skills, need_mentoring,
        available_to_mentor, registration_date. The current user's details are not returned.
=======
        location, occupation, current_organization, interests, skills, need_mentoring,
        available_to_mentor. The current user's details are not returned.
>>>>>>> ca15e374
        """

        page = request.args.get("page", default=UserDAO.DEFAULT_PAGE, type=int)
        per_page = request.args.get(
            "per_page", default=UserDAO.DEFAULT_USERS_PER_PAGE, type=int
        )

        user_id = get_jwt_identity()
        return DAO.list_users(user_id, request.args.get("search", ""), page, per_page)


@users_ns.route("users/<int:user_id>")
@users_ns.param("user_id", "The user identifier")
class OtherUser(Resource):
    @classmethod
    @jwt_required
    @users_ns.doc("get_user")
    @users_ns.expect(auth_header_parser)
    @users_ns.response(HTTPStatus.OK.value, "Success.", public_user_api_model)
    @users_ns.response(
        HTTPStatus.UNAUTHORIZED.value,
        "%s\n%s\n%s"
        % (
            messages.TOKEN_HAS_EXPIRED,
            messages.TOKEN_IS_INVALID,
            messages.AUTHORISATION_TOKEN_IS_MISSING,
        ),
    )
    @users_ns.response(HTTPStatus.NOT_FOUND.value, "%s" % messages.USER_DOES_NOT_EXIST)
    def get(cls, user_id):
        """
        Returns a user.

        A user with valid access token can view the details of another user. The endpoint
        takes "user_id" of such user has input.
        """
        requested_user = DAO.get_user(user_id)
        if requested_user is None:
            return messages.USER_DOES_NOT_EXIST, HTTPStatus.NOT_FOUND
        else:
            return marshal(requested_user, public_user_api_model), HTTPStatus.OK


@users_ns.route("user")
@users_ns.response(
    HTTPStatus.UNAUTHORIZED.value,
    "%s\n%s\n%s"
    % (
        messages.TOKEN_HAS_EXPIRED,
        messages.TOKEN_IS_INVALID,
        messages.AUTHORISATION_TOKEN_IS_MISSING,
    ),
)
@users_ns.response(HTTPStatus.NOT_FOUND.value, "%s" % messages.USER_DOES_NOT_EXIST)
class MyUserProfile(Resource):
    @classmethod
    @jwt_required
    @users_ns.doc("get_user")
    @users_ns.expect(auth_header_parser, validate=True)
    @users_ns.marshal_with(
        full_user_api_model, code=HTTPStatus.OK.value, description="Success"
    )  # , skip_none=True
    def get(cls):
        """
        Returns details of current user.

        A user with valid access token can use this endpoint to view his/her own
        user details. The endpoint doesn't take any other input.
        """
        user_id = get_jwt_identity()
        return DAO.get_user(user_id)

    @classmethod
    @jwt_required
    @users_ns.doc("update_user_profile")
    @users_ns.expect(auth_header_parser, update_user_request_body_model)
    @users_ns.response(HTTPStatus.OK.value, "%s" % messages.USER_SUCCESSFULLY_UPDATED)
    @users_ns.response(
        HTTPStatus.BAD_REQUEST.value,
        f"{messages.NAME_INPUT_BY_USER_IS_INVALID}\n{messages.NO_DATA_FOR_UPDATING_PROFILE_WAS_SENT}",
    )
    def put(cls):
        """
        Updates user profile

        A user with valid access token can use this endpoint to edit his/her own
        user details. The endpoint takes any of the given parameters (name, username,
        bio, location, occupation, current_organization, slack_username, social_media_links,
        skills, interests, resume_url, photo_url, need_mentoring, available_to_mentor).
        The response contains a success message.
        """

        data = request.json

        is_valid = validate_update_profile_request_data(data)

        if is_valid != {}:
            return is_valid, HTTPStatus.BAD_REQUEST

        user_id = get_jwt_identity()
        return DAO.update_user_profile(user_id, data)

    @classmethod
    @jwt_required
    @users_ns.doc("delete_user")
    @users_ns.expect(auth_header_parser, validate=True)
    @users_ns.response(HTTPStatus.OK.value, "%s" % messages.USER_SUCCESSFULLY_DELETED)
    def delete(cls):
        """
        Deletes user.

        A user with valid access token can use this endpoint to delete his/her own
        user details. The endpoint doesn't take any other input. The response contains
        a success message.
        """
        user_id = get_jwt_identity()
        return DAO.delete_user(user_id)


@users_ns.response(
    HTTPStatus.CREATED.value, "%s" % messages.PASSWORD_SUCCESSFULLY_UPDATED
)
@users_ns.response(
    HTTPStatus.BAD_REQUEST.value,
    f"{messages.USER_ENTERED_INCORRECT_PASSWORD}\n{messages.USER_INPUTS_SPACE_IN_PASSWORD}",
)
@users_ns.response(
    HTTPStatus.UNAUTHORIZED.value,
    "%s\n%s\n%s"
    % (
        messages.TOKEN_HAS_EXPIRED,
        messages.TOKEN_IS_INVALID,
        messages.AUTHORISATION_TOKEN_IS_MISSING,
    ),
)
@users_ns.route("user/change_password")
class ChangeUserPassword(Resource):
    @classmethod
    @jwt_required
    @users_ns.doc("update_user_password")
    @users_ns.expect(
        auth_header_parser, change_password_request_data_model, validate=True
    )
    def put(cls):
        """
        Updates the user's password

        A user with valid access token can use this endpoint to change his/her own
        password. The endpoint takes current password and new password as input.
        The response contains a success message.
        """
        user_id = get_jwt_identity()
        data = request.json
        is_valid = validate_new_password(data)
        if is_valid != {}:
            return is_valid, HTTPStatus.BAD_REQUEST
        return DAO.change_password(user_id, data)


@users_ns.response(
    HTTPStatus.UNAUTHORIZED.value,
    "%s\n%s\n%s"
    % (
        messages.TOKEN_HAS_EXPIRED,
        messages.TOKEN_IS_INVALID,
        messages.AUTHORISATION_TOKEN_IS_MISSING,
    ),
)
@users_ns.route("users/verified")
class VerifiedUser(Resource):
    @classmethod
    @jwt_required
    @users_ns.doc(
        "get_verified_users",
        params={
            "search": "Search query",
            "page": "specify page of users",
            "per_page": "specify number of users per page",
        },
    )
    @users_ns.doc(
        responses={
            HTTPStatus.UNAUTHORIZED.value: f"{messages.TOKEN_HAS_EXPIRED['message']}<br>"
            f"{messages.TOKEN_IS_INVALID['message']}<br>"
            f"{messages.AUTHORISATION_TOKEN_IS_MISSING['message']}"
        }
    )
    @users_ns.marshal_list_with(
        public_user_api_model, code=HTTPStatus.OK.value, description="Success"
    )  # , skip_none=True
    @users_ns.expect(auth_header_parser)
    def get(cls):
        """
        Returns all verified users whose names contain the given query.

        A user with valid access token can view the list of verified users. The endpoint
        doesn't take any other input. A JSON array having an object for each user is
        returned. The array contains id, username, name, slack_username, bio,
        location, occupation, current_organization, interests, skills, need_mentoring,
        available_to_mentor. The current user's details are not returned.
        """

        page = request.args.get("page", default=UserDAO.DEFAULT_PAGE, type=int)
        per_page = request.args.get(
            "per_page", default=UserDAO.DEFAULT_USERS_PER_PAGE, type=int
        )

        user_id = get_jwt_identity()
        return DAO.list_users(
            user_id, request.args.get("search", ""), page, per_page, is_verified=True
        )


@users_ns.route("register")
class UserRegister(Resource):
    @classmethod
    @users_ns.doc("create_user")
    @users_ns.response(
        HTTPStatus.CREATED.value, "%s" % messages.USER_WAS_CREATED_SUCCESSFULLY
    )
    @users_ns.response(
        HTTPStatus.BAD_REQUEST,
        f"{messages.USERNAME_HAS_INVALID_LENGTH}\n{messages.PASSWORD_INPUT_BY_USER_HAS_INVALID_LENGTH}\n{messages.USER_INPUTS_SPACE_IN_PASSWORD}\n{messages.EMAIL_INPUT_BY_USER_IS_INVALID}\n{messages.TERMS_AND_CONDITIONS_ARE_NOT_CHECKED}",
    )
    @users_ns.response(
        HTTPStatus.CONFLICT,
        "%s\n%s"
        % (
            messages.USER_USES_A_USERNAME_THAT_ALREADY_EXISTS,
            messages.USER_USES_AN_EMAIL_ID_THAT_ALREADY_EXISTS,
        ),
    )
    @users_ns.expect(register_user_api_model, validate=True)
    def post(cls):
        """
        Creates a new user.

        The endpoint accepts details like name, username, password, email,
        terms_and_conditions_checked(true/false), need_mentoring(true/false),
        available_to_mentor(true/false). A success message is displayed and
        verification email is sent to the user's email ID.
        """

        data = request.json

        is_valid = validate_user_registration_request_data(data)

        if is_valid != {}:
            return is_valid, HTTPStatus.BAD_REQUEST

        result = DAO.create_user(data)

        if result[1] is HTTPStatus.CREATED:
            send_email_verification_message(data["name"], data["email"])
        print(result[0])
        return result


@users_ns.route("user/confirm_email/<string:token>")
@users_ns.response(
    HTTPStatus.CREATED.value,
    "%s\n%s"
    % (
        messages.USER_SUCCESSFULLY_CREATED,
        messages.ACCOUNT_ALREADY_CONFIRMED_AND_THANKS,
    ),
)
@users_ns.response(
    HTTPStatus.CONFLICT.value, "%s" % messages.EMAIL_EXPIRED_OR_TOKEN_IS_INVALID
)
@users_ns.param("token", "Token sent to the user's email")
class UserEmailConfirmation(Resource):
    @classmethod
    def get(cls, token):
        """Confirms the user's account.

        This endpoint is called when a new user clicks the verification link
        sent on the users' email. It takes the verification token through URL
        as input parameter.The verification token is valid for 30 days. A success or
        failure response is returned by the API.
        """

        return DAO.confirm_registration(token)


@users_ns.route("user/resend_email")
@users_ns.response(HTTPStatus.OK.value, "%s" % messages.EMAIL_VERIFICATION_MESSAGE)
@users_ns.response(HTTPStatus.BAD_REQUEST.value, "Invalid input.")
@users_ns.response(
    HTTPStatus.FORBIDDEN.value, "%s" % messages.USER_ALREADY_CONFIRMED_ACCOUNT
)
@users_ns.response(
    HTTPStatus.NOT_FOUND.value, "%s" % messages.USER_IS_NOT_REGISTERED_IN_THE_SYSTEM
)
class UserResendEmailConfirmation(Resource):
    @classmethod
    @users_ns.expect(resend_email_request_body_model)
    def post(cls):
        """Sends the user a new verification email.

        This endpoint is called when a user wants the verification email to be
        resent. The verification token is valid for 30 days. A success or
        failure response is returned by the API.
        """

        data = request.json

        is_valid = validate_resend_email_request_data(data)

        if is_valid != {}:
            return is_valid, HTTPStatus.BAD_REQUEST

        user = DAO.get_user_by_email(data["email"])
        if user is None:
            return messages.USER_IS_NOT_REGISTERED_IN_THE_SYSTEM, HTTPStatus.NOT_FOUND

        if user.is_email_verified:
            return messages.USER_ALREADY_CONFIRMED_ACCOUNT, HTTPStatus.FORBIDDEN

        send_email_verification_message(user.name, data["email"])

        return messages.EMAIL_VERIFICATION_MESSAGE, HTTPStatus.OK


@users_ns.route("refresh")
class RefreshUser(Resource):
    @classmethod
    @jwt_refresh_token_required
    @users_ns.doc("refresh")
    @users_ns.response(
        HTTPStatus.OK.value, "Successful refresh", refresh_response_body_model
    )
    @users_ns.response(
        HTTPStatus.UNAUTHORIZED.value,
        "%s\n%s\n%s"
        % (
            messages.TOKEN_HAS_EXPIRED,
            messages.TOKEN_IS_INVALID,
            messages.AUTHORISATION_TOKEN_IS_MISSING,
        ),
    )
    @users_ns.expect(refresh_auth_header_parser)
    def post(cls):
        """Refresh user's access

        The return value is an access token and the expiry timestamp.
        The token is valid for 1 week.
        """
        user_id = get_jwt_identity()
        access_token = create_access_token(identity=user_id)

        from run import application

        access_expiry = datetime.utcnow() + application.config.get(
            "JWT_ACCESS_TOKEN_EXPIRES"
        )

        return (
            {"access_token": access_token, "access_expiry": access_expiry.timestamp()},
            HTTPStatus.OK,
        )


@users_ns.route("login")
class LoginUser(Resource):
    @classmethod
    @users_ns.doc("login")
    @users_ns.response(
        HTTPStatus.OK.value, "Successful login", login_response_body_model
    )
    @users_ns.response(
        HTTPStatus.BAD_REQUEST.value,
        "%s\n%s"
        % (messages.USERNAME_FIELD_IS_MISSING, messages.PASSWORD_FIELD_IS_MISSING),
    )
    @users_ns.response(
        HTTPStatus.FORBIDDEN.value,
        "%s" % messages.USER_HAS_NOT_VERIFIED_EMAIL_BEFORE_LOGIN,
    )
    @users_ns.response(
        HTTPStatus.UNAUTHORIZED.value, "%s" % messages.WRONG_USERNAME_OR_PASSWORD
    )
    @users_ns.expect(login_request_body_model)
    def post(cls):
        """
        Login user

        The user can login with (username or email) + password.
        Username field can be either the User's username or the email.
        The return value is an access token and the expiry timestamp.
        The token is valid for 1 week.
        """
        # if not request.is_json:
        #     return {'msg': 'Missing JSON in request'}, 400

        username = request.json.get("username", None)
        password = request.json.get("password", None)

        if not username:
            return messages.USERNAME_FIELD_IS_MISSING, HTTPStatus.BAD_REQUEST
        if not password:
            return messages.PASSWORD_FIELD_IS_MISSING, HTTPStatus.BAD_REQUEST

        user = DAO.authenticate(username, password)

        if not user:
            return messages.WRONG_USERNAME_OR_PASSWORD, HTTPStatus.UNAUTHORIZED

        if not user.is_email_verified:
            return (
                messages.USER_HAS_NOT_VERIFIED_EMAIL_BEFORE_LOGIN,
                HTTPStatus.FORBIDDEN,
            )

        access_token = create_access_token(identity=user.id)
        refresh_token = create_refresh_token(identity=user.id)

        from run import application

        access_expiry = datetime.utcnow() + application.config.get(
            "JWT_ACCESS_TOKEN_EXPIRES"
        )
        refresh_expiry = datetime.utcnow() + application.config.get(
            "JWT_REFRESH_TOKEN_EXPIRES"
        )

        return (
            {
                "access_token": access_token,
                "access_expiry": access_expiry.timestamp(),
                "refresh_token": refresh_token,
                "refresh_expiry": refresh_expiry.timestamp(),
            },
            HTTPStatus.OK,
        )


@users_ns.route("home")
@users_ns.doc("home")
@users_ns.expect(auth_header_parser, validate=True)
@users_ns.response(HTTPStatus.OK.value, "Successful response", home_response_body_model)
@users_ns.response(
    HTTPStatus.UNAUTHORIZED.value,
    "%s\n%s\n%s"
    % (
        messages.TOKEN_HAS_EXPIRED,
        messages.TOKEN_IS_INVALID,
        messages.AUTHORISATION_TOKEN_IS_MISSING,
    ),
)
@users_ns.response(HTTPStatus.NOT_FOUND.value, "%s" % messages.USER_NOT_FOUND)
class UserHomeStatistics(Resource):
    @classmethod
    @jwt_required
    @users_ns.expect(auth_header_parser)
    def get(cls):
        """Get Statistics regarding the current user

        Returns:
            A dict containing user stats(name, pending_requests, accepted_requests,
            completed_relations, cancelled_relations, rejected_requests, achievements)
        """
        user_id = get_jwt_identity()
        stats = DAO.get_user_statistics(user_id)
        if not stats:
            return messages.USER_NOT_FOUND, HTTPStatus.NOT_FOUND

        return stats, HTTPStatus.OK


@users_ns.route("dashboard")
@users_ns.expect(auth_header_parser, validate=True)
@users_ns.response(
    HTTPStatus.OK.value, "Successful response", dashboard_response_body_model
)
@users_ns.response(HTTPStatus.NOT_FOUND.value, "User not found")
class UserDashboard(Resource):
    @classmethod
    @jwt_required
    @users_ns.expect(auth_header_parser)
    def get(cls):
        """Get current User's dashboard

        Returns:
            A dict containing user dashboard
        """
        user_id = get_jwt_identity()
        dashboard = DAO.get_user_dashboard(user_id)
        if not dashboard:
            return messages.USER_NOT_FOUND, HTTPStatus.NOT_FOUND

        return dashboard, HTTPStatus.OK<|MERGE_RESOLUTION|>--- conflicted
+++ resolved
@@ -63,13 +63,8 @@
         A user with valid access token can view the list of users. The endpoint
         doesn't take any other input. A JSON array having an object for each user is
         returned. The array contains id, username, name, slack_username, bio,
-<<<<<<< HEAD
-        location, occupation, organization, interests, skills, need_mentoring,
-        available_to_mentor, registration_date. The current user's details are not returned.
-=======
         location, occupation, current_organization, interests, skills, need_mentoring,
         available_to_mentor. The current user's details are not returned.
->>>>>>> ca15e374
         """
 
         page = request.args.get("page", default=UserDAO.DEFAULT_PAGE, type=int)
